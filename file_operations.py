#!/usr/bin/env python3

import os
from logging import Logger
from pathlib import Path

import geopandas as gpd
import mmap_ninja
import numpy as np


class FileManager:
    def __init__(self, logger: Logger, input_folder: str):
        """
        Initialize the FileManager class.
        This class is responsible for managing file operations related to parcel data.
        Args:
            logger: Logger object for recording status
            input_folder: Folder containing processed .npy files
        """
        self.logger = logger
        self.input_folder = input_folder

    def filter_and_save_valid_parcels(
        self, df: gpd.GeoDataFrame, output_path: str
    ) -> gpd.GeoDataFrame:
        """
        Filter parcels to keep only those with valid processed files.

        Args:
            df: GeoDataFrame with parcels
            output_path: Path for dataset files

        Returns:
            GeoDataFrame: Filtered parcels
        """
        self.logger.info("Starting validation")

        valid_indices = []
        for i in range(len(df)):
            idx = df.iloc[i]["ID_PARCEL"]
            if (self.input_folder / f"{int(idx) // 5000}/{idx}.npy").exists():
                valid_indices.append(i)

        df = df.iloc[valid_indices].reset_index(drop=True)
        self.logger.info(f"Filtered to {len(df)} rows with existing .npy files")

        # Save filtered dataset
        shapefile_path = output_path / "polygons_processed.shp"
        parquet_path = output_path / "polygons_processed.parquet"

        self.logger.info(
            f"Saving processed parcels to {shapefile_path} and {parquet_path}"
        )

        # Ensure output directory exists
        os.makedirs(output_path, exist_ok=True)

<<<<<<< HEAD
        try:
            # Save files
            df.to_file(shapefile_path, driver="ESRI Shapefile")
            df.to_parquet(parquet_path)
        except FileNotFoundError as e:
            self.logger.error(f"File or directory not found: {e}")
            raise
        except PermissionError as e:
            self.logger.error(
                f"Permission denied while accessing file or directory: {e}"
            )
            raise
        except ValueError as e:
            self.logger.error(f"Value error while saving files: {e}")
            raise
        except Exception as e:
            self.logger.error(f"Unexpected error while saving files: {e}")
            raise
=======
        # Save files
        df.to_file(shapefile_path, driver="ESRI Shapefile")
        df.to_parquet(parquet_path)
>>>>>>> 9596b4b7

        return df

    def create_memmap(
        self,
        df: gpd.GeoDataFrame,
        output_folder: str,
<<<<<<< HEAD
=======
        logger: Logger,
>>>>>>> 9596b4b7
    ) -> np.memmap:
        """
        Convert individual .npy files to a memory-mapped array.

        Args:
            df: GeoDataFrame with valid parcels
            output_folder: Folder to save memory-mapped files

        Returns:
            np.memmap: Memory-mapped array
        """
        self.logger.info("Starting memmap conversion")

        # Ensure output directory exists
        os.makedirs(output_folder, exist_ok=True)

        # Function to get array by index
        def get_array(i):
            idx = df.iloc[i]["ID_PARCEL"]
            return np.load(self.input_folder / f"{int(idx) // 5000}/{idx}.npy")

        # Create memory-mapped array from generator
        from tqdm.autonotebook import tqdm

<<<<<<< HEAD
        try:
            self.logger.info(f"Creating memory-mapped array from {len(df)} parcels")
            mmap_ninja.np_from_generator(
                out_dir=output_folder,
                sample_generator=map(get_array, tqdm(range(len(df)))),
                batch_size=16384,
            )
        except Exception as e:
            self.logger.error(f"Unexpected error while creating memmap: {e}")
            raise
=======
        self.logger.info(f"Creating memory-mapped array from {len(df)} parcels")
        mmap_ninja.np_from_generator(
            out_dir=output_folder,
            sample_generator=map(get_array, tqdm(range(len(df)))),
            batch_size=16384,
        )
>>>>>>> 9596b4b7

        # Open and verify the created memory-mapped array
        memmap = mmap_ninja.np_open_existing(output_folder)
        self.logger.info(f"Memmap conversion completed. Final shape: {memmap.shape}")

        return memmap

    def clear_folder(self, folder_path: Path):
<<<<<<< HEAD
        if folder_path.exists():
            self.logger.info(f"Clearing folder: {folder_path}")
            for item in folder_path.iterdir():
                if item.is_file():
                    item.unlink()
                elif item.is_dir():
                    self.clear_folder(Path(item))
            os.rmdir(folder_path)
        else:
            self.logger.warning(f"Folder {folder_path} does not exist")

    def reset_folders(self, data: dict, logger: Logger):
        if data.folders_to_reset is not None:
            logger.info(f"Resetting folders: {data.folders_to_reset}")
            for folder in data.folders_to_reset:
                folder_path = Path(folder)
                if folder_path.exists():
                    logger.info(f"Clearing folder: {folder_path}")
                    for item in folder_path.iterdir():
                        if item.is_file():
                            item.unlink()
                        elif item.is_dir():
                            self.clear_folder(Path(item))
                else:
                    logger.warning(f"Folder {folder_path} does not exist")
        else:
            logger.info(
                f"Resetting the default folder: {data.paths.processed_arrays_folder}"
            )
            folder = Path(data.paths.processed_arrays_folder)
            if folder.exists() and folder.is_dir():
                logger.info(f"Clearing default folder: {folder}")
                for item in folder.iterdir():
                    if item.is_file():
                        item.unlink()
                    elif item.is_dir():
                        self.clear_folder(Path(item))
            else:
                logger.warning(
                    f"Default folder {folder} does not exist or is not a directory"
                )
=======
        if not folder_path.exists():
            self.logger.warning(f"Folder {folder_path} does not exist")
            return

        self.logger.info(f"Clearing folder: {folder_path}")
        for item in folder_path.iterdir():
            if item.is_file():
                item.unlink()
            elif item.is_dir():
                self.clear_folder(Path(item))
        os.rmdir(folder_path)


    def reset_folders(self, data: dict, logger: Logger):
        logger.info(f"Resetting folders: {data.folders_to_reset}")
        for folder in data.folders_to_reset:
            self.clear_folder(Path(folder))
>>>>>>> 9596b4b7
<|MERGE_RESOLUTION|>--- conflicted
+++ resolved
@@ -56,30 +56,9 @@
         # Ensure output directory exists
         os.makedirs(output_path, exist_ok=True)
 
-<<<<<<< HEAD
-        try:
-            # Save files
-            df.to_file(shapefile_path, driver="ESRI Shapefile")
-            df.to_parquet(parquet_path)
-        except FileNotFoundError as e:
-            self.logger.error(f"File or directory not found: {e}")
-            raise
-        except PermissionError as e:
-            self.logger.error(
-                f"Permission denied while accessing file or directory: {e}"
-            )
-            raise
-        except ValueError as e:
-            self.logger.error(f"Value error while saving files: {e}")
-            raise
-        except Exception as e:
-            self.logger.error(f"Unexpected error while saving files: {e}")
-            raise
-=======
         # Save files
         df.to_file(shapefile_path, driver="ESRI Shapefile")
         df.to_parquet(parquet_path)
->>>>>>> 9596b4b7
 
         return df
 
@@ -87,10 +66,7 @@
         self,
         df: gpd.GeoDataFrame,
         output_folder: str,
-<<<<<<< HEAD
-=======
         logger: Logger,
->>>>>>> 9596b4b7
     ) -> np.memmap:
         """
         Convert individual .npy files to a memory-mapped array.
@@ -115,25 +91,12 @@
         # Create memory-mapped array from generator
         from tqdm.autonotebook import tqdm
 
-<<<<<<< HEAD
-        try:
-            self.logger.info(f"Creating memory-mapped array from {len(df)} parcels")
-            mmap_ninja.np_from_generator(
-                out_dir=output_folder,
-                sample_generator=map(get_array, tqdm(range(len(df)))),
-                batch_size=16384,
-            )
-        except Exception as e:
-            self.logger.error(f"Unexpected error while creating memmap: {e}")
-            raise
-=======
         self.logger.info(f"Creating memory-mapped array from {len(df)} parcels")
         mmap_ninja.np_from_generator(
             out_dir=output_folder,
             sample_generator=map(get_array, tqdm(range(len(df)))),
             batch_size=16384,
         )
->>>>>>> 9596b4b7
 
         # Open and verify the created memory-mapped array
         memmap = mmap_ninja.np_open_existing(output_folder)
@@ -142,49 +105,6 @@
         return memmap
 
     def clear_folder(self, folder_path: Path):
-<<<<<<< HEAD
-        if folder_path.exists():
-            self.logger.info(f"Clearing folder: {folder_path}")
-            for item in folder_path.iterdir():
-                if item.is_file():
-                    item.unlink()
-                elif item.is_dir():
-                    self.clear_folder(Path(item))
-            os.rmdir(folder_path)
-        else:
-            self.logger.warning(f"Folder {folder_path} does not exist")
-
-    def reset_folders(self, data: dict, logger: Logger):
-        if data.folders_to_reset is not None:
-            logger.info(f"Resetting folders: {data.folders_to_reset}")
-            for folder in data.folders_to_reset:
-                folder_path = Path(folder)
-                if folder_path.exists():
-                    logger.info(f"Clearing folder: {folder_path}")
-                    for item in folder_path.iterdir():
-                        if item.is_file():
-                            item.unlink()
-                        elif item.is_dir():
-                            self.clear_folder(Path(item))
-                else:
-                    logger.warning(f"Folder {folder_path} does not exist")
-        else:
-            logger.info(
-                f"Resetting the default folder: {data.paths.processed_arrays_folder}"
-            )
-            folder = Path(data.paths.processed_arrays_folder)
-            if folder.exists() and folder.is_dir():
-                logger.info(f"Clearing default folder: {folder}")
-                for item in folder.iterdir():
-                    if item.is_file():
-                        item.unlink()
-                    elif item.is_dir():
-                        self.clear_folder(Path(item))
-            else:
-                logger.warning(
-                    f"Default folder {folder} does not exist or is not a directory"
-                )
-=======
         if not folder_path.exists():
             self.logger.warning(f"Folder {folder_path} does not exist")
             return
@@ -201,5 +121,4 @@
     def reset_folders(self, data: dict, logger: Logger):
         logger.info(f"Resetting folders: {data.folders_to_reset}")
         for folder in data.folders_to_reset:
-            self.clear_folder(Path(folder))
->>>>>>> 9596b4b7
+            self.clear_folder(Path(folder))