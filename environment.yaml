--- conflicted
+++ resolved
@@ -14,9 +14,5 @@
   - pyyaml
   - pip:
     - mmap-ninja
-<<<<<<< HEAD
-    - earthengine-api
-=======
     - earthengine-api 
->>>>>>> 7b611179
     - hydra-core