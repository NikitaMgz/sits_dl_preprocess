#!/usr/bin/env python3

import datetime
import logging
import multiprocessing
import os
import random
import time

import geopandas as gpd
import numpy as np
import pandas as pd
from rich.progress import (
    BarColumn,
    MofNCompleteColumn,
    Progress,
    TaskProgressColumn,
    TextColumn,
    TimeRemainingColumn,
)


class DataProcessor:
    def __init__(
        self,
        logger: logging.Logger,
        data: dict,
        radiometric_bands: list,
        all_bands: list,
        outfolder: str,
        dates: pd.DatetimeIndex,
        ee_client,
    ):
        """
        Initialize the DataProcessor with default configuration.
        This class is responsible for processing satellite data from Earth Engine.
        Args:
            logger: Logger object for recording status
            data: Configuration data
            radiometric_bands: List of radiometric bands
            all_bands: List of all bands available in the dataset
            outfolder: Output folder path for saving processed data
            dates: DatetimeIndex of dates to include in the processing
            ee_client: EarthEngineClient object for interacting with Google Earth Engine
        """
        self.logger = logger
        self.data = data
        self.radiometric_bands = radiometric_bands
        self.all_bands = all_bands
        self.outfolder = outfolder
        self.dates = dates
        self.ee_client = ee_client

    def parse(self, pixels: list[list]) -> pd.DataFrame:
        """
        Parse raw pixel data from Earth Engine into a DataFrame.

        Args:
            pixels: Raw pixel data from Earth Engine

        Returns:
            pd.DataFrame: Processed DataFrame
        """
        dataframe = pd.DataFrame(pixels[1:], columns=pixels[0])
        dataframe["TILE"] = dataframe["id"].str.split("_").str[2]

        # Filter to one tile if multiple exist
        if dataframe["TILE"].nunique() > 1:
            tile = np.sort(dataframe["TILE"].unique())[0]
            dataframe = dataframe[dataframe["TILE"] == tile]

        # Select and process columns
        dataframe = dataframe[["id", "longitude", "latitude", "time"] + self.all_bands]
        dataframe[self.all_bands] = dataframe[self.all_bands].astype(float)
        dataframe.reset_index(drop=True, inplace=True)
        dataframe.fillna(-1, inplace=True)

        # Convert columns to specified types
        for column, dtype in self.data.columns_types.items():
            if column in dataframe.columns:
                dataframe[column] = dataframe[column].astype(dtype)

        return dataframe.reset_index(drop=True)

    def get_time_windows(self, start_date: str, end_date: str, steps: int) -> tuple:
        """
        Split a time range into smaller windows.

        Args:
            start_date: Start date string (YYYY-MM-DD)
            end_date: End date string (YYYY-MM-DD)
            steps: Number of days in each window

        Returns:
            Tuple of lists: (start_dates, end_dates)
        """
        starts = pd.date_range(start_date, end_date, freq=f"{steps}D")
        ends = starts + datetime.timedelta(days=-1)
        ends = ends[1:]

        starts = starts.strftime("%Y-%m-%d").tolist()
        ends = ends.strftime("%Y-%m-%d").tolist()
        ends.append(pd.to_datetime(end_date).strftime("%Y-%m-%d"))

        return starts, ends

    def process_dataframe(
        self, df: pd.DataFrame, parcel_id: int, parcel_index: int
    ) -> np.ndarray:
        """
        Process the downloaded dataframe into the final array format.

        Args:
            df: DataFrame with raw satellite data
            parcel_id: Parcel ID
            parcel_index: Index of the parcel in the original DataFrame
        Returns:
            numpy.ndarray: Processed array or None if processing failed
        """
        if len(df) == 0:
            self.logger.warning(f"Empty dataframe received for parcel {parcel_id}")
            return None

        # Calculate number of unique points
        n_points = df.groupby(["longitude", "latitude"]).ngroup().nunique()
        if n_points < self.data.points:
            self.logger.warning(
                f"Insufficient unique points ({n_points}/{self.data.points}) for parcel {parcel_id}"
            )
            return None

        # Prepare time series data
        df["ID_TS"] = df.groupby(["longitude", "latitude"]).ngroup()
        df["doa"] = pd.to_datetime(df["time"], unit="ms").dt.date
        df = df.set_index(["ID_TS", "doa"]).sort_index()

        # Sample time series
        ids = df.index.get_level_values(0).unique()
        ids = np.random.choice(ids, size=self.data.points, replace=False)
        df = df.loc[ids]

        # Keep only needed bands and add NDVI
        df = df[self.radiometric_bands + ["MSK_CLDPRB", "SCL"]]
        df["NDVI"] = (df["B8"] - df["B4"]) / (df["B8"] + df["B4"])

        # Clean data: remove invalid values, cloudy pixels, and poor quality data
        df = df[~df.isna().any(axis=1)]
        df = df[~df.isin([-1]).any(axis=1)]
        df = df[df["MSK_CLDPRB"] == 0]
        df = df[~df["SCL"].isin([3, 7, 8, 9, 10, 11])]  # Filter out low quality pixels
        df = df.drop(columns=["MSK_CLDPRB", "SCL"])
        df = df[~df.index.duplicated(keep="first")]
        df = df.reset_index(level=1)

        # Convert types and interpolate missing values
        df[self.radiometric_bands + ["NDVI"]] = df[
            self.radiometric_bands + ["NDVI"]
        ].astype("float64")
        df = df.groupby(level=0, group_keys=True)[
            self.radiometric_bands + ["NDVI"] + ["doa"]
        ].apply(
            lambda x: (
                x.set_index("doa")
                .reindex(self.dates)
                .interpolate(method="linear", limit_direction="both")
                .iloc[:: self.data.days_interval, :]  # Sample every 5th date
            )
        )

        # Filter to desired date range
        df = df[
            (df.index.get_level_values(1) >= self.data.filter_start)
            & (df.index.get_level_values(1) <= self.data.filter_end)
        ]

        # Add ID_RPG and convert types
        df["ID_RPG"] = parcel_index
        df = df.reset_index()
        df["ID_TS"] = df["ID_TS"].astype("int16")
        df["ID_RPG"] = df["ID_RPG"].astype("int32")
        df[self.radiometric_bands] = df[self.radiometric_bands].astype("int16")
        df["NDVI"] = df["NDVI"].astype("float64")

        # Verify final shape
        filter_start = datetime.datetime.strptime(
            self.data.filter_start, "%Y-%m-%d"
        ).date()
        filter_end = datetime.datetime.strptime(self.data.filter_end, "%Y-%m-%d").date()
        diff = (filter_end - filter_start).days
        nb_dates = round(diff / self.data.days_interval)
        expected_rows = nb_dates * self.data.points
        if len(df) != expected_rows:
            self.logger.warning(
                f"Final shape mismatch for parcel {parcel_id}. Expected {expected_rows}, got {len(df)}"
            )
            return None

        # Return as reshaped numpy array: nb of points x nb of dates x nb of bands (default: 100 x 60 x 12)
        return (
            df[self.radiometric_bands]
            .to_numpy()
            .reshape(self.data.points, nb_dates, len(self.radiometric_bands))
        )

    def download_and_process_worker(self, args: tuple) -> bool:
        """
        Worker function for parallel processing of parcels.

        Args:
            args: Tuple of (index, row) from DataFrame.iterrows()

        Returns:
            bool: True if processing was successful, False otherwise
        """
        index, row = args
        try:
            outfile = self.outfolder / f"{int(index) // 5000}/{index}.npy"
            if outfile.exists():
                self.logger.debug(
                    f"File for parcel {row['ID_PARCEL']} already exists. Skipping..."
                )
                return True

            # Download data
            region = self.ee_client.shapely2ee(row["geometry"])
            raw_df = self.ee_client.retrieve_data(region, row, self)

            # Process data
            processed_array = self.process_dataframe(
                raw_df, row["ID_PARCEL"], int(index)
            )
            if processed_array is None:
                self.logger.warning(f"Processing failed for parcel {row['ID_PARCEL']}")
                return False
            else:
                os.makedirs(os.path.dirname(outfile), exist_ok=True)
                np.save(outfile, processed_array)
                return True

        except Exception as e:
            self.logger.warning(f"Error processing parcel {index}: {e}")
            return False

    class InfoOnlyFilter(logging.Filter):
        def filter(self, record):
            # Allow only INFO-level messages
            import logging

            return record.levelno == logging.INFO

    def worker_wrapper(self, args):
        """
        Wrapper around download_and_process_worker that unpacks arguments for multiprocessing.

        Args:
            queue: Queue for passing tasks to workers
            results: Queue for passing results back to the main process
        """
        return self.download_and_process_worker(args)

    def init_worker(self):
        import sys

        # if the platform is Windows, we need to reconfigure the logger and reinitialize Earth Engine
        if sys.platform == "win32":
            import logging

            import ee

            # Reconfigure the logger in the worker process
            logging.getLogger().setLevel(logging.ERROR)

            # Configure module's logger
            logging.basicConfig()
            logger = logging.getLogger(__name__)
            logger.setLevel(logging.INFO)

            # Add handlers
            formatter = logging.Formatter("%(asctime)s - %(levelname)s - %(message)s")

            stream_handler = logging.StreamHandler()
            stream_handler.setFormatter(formatter)
            stream_handler.addFilter(self.InfoOnlyFilter())
            logger.addHandler(stream_handler)

            file_handler = logging.FileHandler("download_process.log")
            file_handler.setFormatter(formatter)
            logger.addHandler(file_handler)

            # Remove previous basic config
            for handler in logging.getLogger().handlers[:]:
                logging.getLogger().removeHandler(handler)
            self.logger = logging.getLogger(__name__)

            # Ensure Earth Engine is initialized in the worker process
            try:
                ee.Initialize(
                    opt_url="https://earthengine-highvolume.googleapis.com",
                    project=self.ee_client.config["ee_project_name"],
                )
            except Exception as e:
                self.logger.error(
                    f"Initial EE initialization failed, attempting authentication: {e}"
                )
                try:
                    ee.Authenticate()
                    ee.Initialize(
                        opt_url="https://earthengine-highvolume.googleapis.com",
                        project=self.ee_client.config["ee_project_name"],
                    )
                    self.logger.info("Earth Engine initialized after authentication")
                except Exception as e:
                    self.logger.error(
                        f"Failed to initialize Earth Engine after authentication: {e}"
                    )
                    raise

    def process_parcels(self, df: gpd.GeoDataFrame, n_workers: int = 60) -> None:
        """
        Process parcels in parallel.

        Args:
            df: GeoDataFrame with parcels
            n_workers: Number of parallel workers

        Returns:
            None
        """
        try:
            pool = multiprocessing.Pool(n_workers, initializer=self.init_worker)
        except Exception as e:
            self.logger.error(f"Failed to create multiprocessing pool: {e}")
            raise
        progress = Progress(
            TextColumn("[progress.description]{task.description}"),
            BarColumn(),
            MofNCompleteColumn(),
            TextColumn("({task.remaining} remaining)"),
            TaskProgressColumn(),
            TimeRemainingColumn(),
        )
        self.logger.info(
            f"Starting processing of {len(df)} parcels with {n_workers} workers"
        )
        # Use functools.partial to create a function with fixed arguments except the first one
        import functools

        worker_func = functools.partial(self.worker_wrapper)
        try:
            with progress:
                task = progress.add_task("[cyan]Processing parcels...", total=len(df))
                for result in pool.imap_unordered(worker_func, df.iterrows()):
                    progress.update(task, advance=1)
<<<<<<< HEAD
        except Exception as e:
            self.logger.error(f"Unexpected error during processing: {e}")
            raise
=======
        except AttributeError as e:
            if "'NoneType' object has no attribute 'dumps'" in str(e):
                # This error occurs during Pool cleanup and can be safely ignored
                self.logger.warning("Ignoring Pool cleanup AttributeError")
            else:
                raise
>>>>>>> 7b611179
        finally:
            self.logger.info(f"Processing completed for {len(df)} parcels")
            pool.close()
            pool.join()

    def filter_by_area(
        self, df: gpd.GeoDataFrame, area_min: int, area_max: int
    ) -> gpd.GeoDataFrame:
        """
        Filter parcels by area in hectares.

        Args:
            df: GeoDataFrame with parcels
            area_min: Minimum area in hectares
            area_max: Maximum area in hectares

        Returns:
            GeoDataFrame: Filtered parcels
        """
        # Convert to metric CRS for area calculation
        original_crs = df.crs
        df = df.to_crs("epsg:2154")
        df["AREA_HA"] = df.geometry.area / 10000

        # Filter by area
        df = df[(df["AREA_HA"] >= area_min) & (df["AREA_HA"] <= area_max)]

        # Return to original CRS
        return df.to_crs(original_crs)<|MERGE_RESOLUTION|>--- conflicted
+++ resolved
@@ -351,18 +351,12 @@
                 task = progress.add_task("[cyan]Processing parcels...", total=len(df))
                 for result in pool.imap_unordered(worker_func, df.iterrows()):
                     progress.update(task, advance=1)
-<<<<<<< HEAD
-        except Exception as e:
-            self.logger.error(f"Unexpected error during processing: {e}")
-            raise
-=======
         except AttributeError as e:
             if "'NoneType' object has no attribute 'dumps'" in str(e):
                 # This error occurs during Pool cleanup and can be safely ignored
                 self.logger.warning("Ignoring Pool cleanup AttributeError")
             else:
                 raise
->>>>>>> 7b611179
         finally:
             self.logger.info(f"Processing completed for {len(df)} parcels")
             pool.close()
