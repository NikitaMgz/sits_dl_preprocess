#!/usr/bin/env python3
"""
Satellite imagery download and processing script for FranceCrops dataset.

This script downloads Sentinel-2 satellite imagery from Google Earth Engine,
processes it into a standardized format, and saves it as memory-mapped arrays
for efficient access.
"""

import logging
import os
from pathlib import Path

import hydra
import pandas as pd
import geopandas as gpd

from data_processing import DataProcessor
from earth_engine import EarthEngineClient
from file_operations import FileManager


class InfoOnlyFilter(logging.Filter):
    def filter(self, record):
        # Allow only INFO-level messages
        return record.levelno == logging.INFO


def setup_logging(log_file: str = "download_process.log") -> logging.Logger:
    """
    Configure logging for the application.

    Args:
        log_file: Path to the log file

    Returns:
        logger: Configured logger object
    """
    # Set root logger to ERROR level for all external libraries
    logging.getLogger().setLevel(logging.ERROR)

    # Configure module's logger
    logging.basicConfig()
    logger = logging.getLogger(__name__)
    logger.setLevel(logging.INFO)

    # Add handlers
    formatter = logging.Formatter("%(asctime)s - %(levelname)s - %(message)s")

    stream_handler = logging.StreamHandler()
    stream_handler.setFormatter(formatter)
    stream_handler.addFilter(InfoOnlyFilter())
    logger.addHandler(stream_handler)

    file_handler = logging.FileHandler(log_file)
    file_handler.setFormatter(formatter)
    logger.addHandler(file_handler)

    # Remove previous basic config
    for handler in logging.getLogger().handlers[:]:
        logging.getLogger().removeHandler(handler)

    return logger


<<<<<<< HEAD
=======
def reset_folders(file_manager: FileManager, data: dict, logger: logging.Logger):
    logger.info(f"Resetting folders: {data.folders_to_reset}")
    for folder in data.folders_to_reset:
        file_manager.clear_folder(Path(folder))


>>>>>>> d45ec979
@hydra.main(version_base=None, config_path="", config_name="config")
def main(data: dict):
    """
    Main function to execute the download and processing pipeline.
    Args:
        data: Configuration data loaded with Hydra from config.yaml
    """

    # Setup logging
    logger = setup_logging()

    # Define paths - using sample parquet file
    current_dir = Path(data.paths.current_dir)
    polygons_processed_folder = current_dir / data.paths.polygons_processed_folder
    sample_parquet = current_dir / data.paths.sample_parquet
    processed_arrays_folder = current_dir / data.paths.processed_arrays_folder
    memmap_folder = current_dir / data.paths.memmap_folder
    filtered_folder = current_dir / data.paths.filtered_folder
    filtered_shp_path = current_dir / data.paths.filtered_shp_path

    # Create necessary directories
    os.makedirs(processed_arrays_folder, exist_ok=True)
    os.makedirs(memmap_folder, exist_ok=True)
    os.makedirs(filtered_folder, exist_ok=True)

    # Generate date range for the full year
    dates = pd.date_range(data.default.start, data.default.end, freq="D", name="doa")

    # Initialize EarthEngineClient, DataProcessor, and FileManager classes
    logger.info("Initializing classes")
    ee_client = EarthEngineClient(
        logger, data.default, list(data.bands.radiometric_bands + data.bands.misc_bands)
    )
    ee_client.initialize_earth_engine(data.default.ee_project_name)
    processor = DataProcessor(
        logger,
        data.default,
        list(data.bands.radiometric_bands),
        list(data.bands.radiometric_bands + data.bands.misc_bands),
        processed_arrays_folder,
        dates,
        ee_client,
    )
    file_manager = FileManager(logger, processed_arrays_folder)

    if data.reset_folders:
<<<<<<< HEAD
        file_manager.reset_folders(data, logger)
=======
        reset_folders(file_manager, data, logger)
>>>>>>> d45ec979

    # Load parcels from sample parquet file
    logger.info("Loading parcel data from sample file")
    df = gpd.read_parquet(sample_parquet).reset_index()

    # Filter by area
    logger.info("Filtering parcels by area")
    df = processor.filter_by_area(df, data.default.area_min, data.default.area_max)
    print(df.head())

    # Save filtered shapefile
    logger.info(f"Saving filtered parcels to {filtered_shp_path}")
    df.to_file(filtered_shp_path, driver="ESRI Shapefile")

    # Convert to geographic coordinates for Earth Engine
    df = df.to_crs("epsg:4326")

    # Process parcels
    processor.process_parcels(df)

    # Filter and save valid parcels
    logger.info(f"Filtering and saving valid parcels to {processed_arrays_folder}")
    df = file_manager.filter_and_save_valid_parcels(df, polygons_processed_folder)

    # Create memory-mapped array
    logger.info(f"Creating memory-mapped array into {memmap_folder}")
    memmap = file_manager.create_memmap(df, memmap_folder)

    logger.info("Processing pipeline completed successfully")


if __name__ == "__main__":
    main()<|MERGE_RESOLUTION|>--- conflicted
+++ resolved
@@ -11,9 +11,9 @@
 import os
 from pathlib import Path
 
+import geopandas as gpd
 import hydra
 import pandas as pd
-import geopandas as gpd
 
 from data_processing import DataProcessor
 from earth_engine import EarthEngineClient
@@ -63,15 +63,6 @@
     return logger
 
 
-<<<<<<< HEAD
-=======
-def reset_folders(file_manager: FileManager, data: dict, logger: logging.Logger):
-    logger.info(f"Resetting folders: {data.folders_to_reset}")
-    for folder in data.folders_to_reset:
-        file_manager.clear_folder(Path(folder))
-
-
->>>>>>> d45ec979
 @hydra.main(version_base=None, config_path="", config_name="config")
 def main(data: dict):
     """
@@ -118,11 +109,7 @@
     file_manager = FileManager(logger, processed_arrays_folder)
 
     if data.reset_folders:
-<<<<<<< HEAD
         file_manager.reset_folders(data, logger)
-=======
-        reset_folders(file_manager, data, logger)
->>>>>>> d45ec979
 
     # Load parcels from sample parquet file
     logger.info("Loading parcel data from sample file")
